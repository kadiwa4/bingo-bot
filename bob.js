--- conflicted
+++ resolved
@@ -799,7 +799,7 @@
     // Show stats
     stats = client.getUserStatsForGame.all(message.author.id, game);
     if (stats.length > 0) {
-        meString = "**" + game + "**\n";
+        meString = "**" + game + "**";
         var maxNumberLength = {races: 1, gold: 1, silver: 1, bronze: 1, ffs: 1, elo: 1};
         stats.forEach((line) => {
             maxNumberLength.races = Math.max(maxNumberLength.races, line.races.toString().length);
@@ -810,25 +810,15 @@
             maxNumberLength.elo = Math.max(maxNumberLength.elo, Math.floor(line.elo).toString().length);
         });
         stats.forEach((line) => {
-            meString += "  " + line.category
-<<<<<<< HEAD
+            meString += "\n  " + line.category
                     + "\n    :checkered_flag:\u00A0`" + addSpaces(line.races.toString(), maxNumberLength.races)
                     + "`   :first_place:\u00A0`" + addSpaces(line.gold.toString(), maxNumberLength.gold)
                     + "`   :second_place:\u00A0`" + addSpaces(line.silver.toString(), maxNumberLength.silver)
                     + "`   :third_place:\u00A0`" + addSpaces(line.bronze.toString(), maxNumberLength.bronze)
                     + "`   :x:\u00A0`" + addSpaces(line.ffs.toString(), maxNumberLength.ffs)
                     + "`   " + emotes.ppjSmug + "\u00A0`" + addSpaces(Math.floor(line.elo).toString(), maxNumberLength.elo)
-                    + "`   :stopwatch:\u00A0`" + (line.pb > 0 ? formatTime(line.pb) : "--:--:--.--")
-=======
-                    + "\n    :checkered_flag: `" + addSpaces(line.races.toString(), maxNumberLength.races)
-                    + "`   :first_place: `" + addSpaces(line.gold.toString(), maxNumberLength.gold)
-                    + "`   :second_place: `" + addSpaces(line.silver.toString(), maxNumberLength.silver)
-                    + "`   :third_place: `" + addSpaces(line.bronze.toString(), maxNumberLength.bronze)
-                    + "`   :x: `" + addSpaces(line.ffs.toString(), maxNumberLength.ffs)
-                    + "`   " + emotes.ppjSmug + " `" + addSpaces(Math.floor(line.elo).toString(), maxNumberLength.elo)
-                    + "`   :stopwatch: `" + formatTime(line.pb)
->>>>>>> 6f9de7b1
-                    + "`\n";
+                    + "`   :stopwatch:\u00A0`" + formatTime(line.pb)
+                    + "`";
         });
         message.channel.send(meString);
     } else {
@@ -1063,7 +1053,7 @@
             }
         });
 
-        newElos.set(id1, playerStats.get(id1).elo + 32 * (actualScore - expectedScore));
+        newElos.set(id1, playerStats.get(id1).elo + ((actualScore - expectedScore) << 5));
     });
 
     // Update/save stats with new ELOs
@@ -1117,9 +1107,10 @@
     var result = (hrs < 10 ? "0" : "") + hrs;
     result += ":" + (min < 10 ? "0" + min : min);
     result += ":" + (sec < 10 ? "0" + sec : sec);
-    if (sec % 1 == 0) {
-        result += ".00";
-    } else if ((sec * 10) % 1 == 0) {
+    if (sec % 1 === 0) {
+        result += ".0";
+    }
+    if ((sec * 10) % 1 === 0) {
         result += "0";
     }
 
